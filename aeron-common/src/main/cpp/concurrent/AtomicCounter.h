--- conflicted
+++ resolved
@@ -18,11 +18,6 @@
 
 #include <cstdint>
 #include <memory>
-<<<<<<< HEAD
-
-#include <mintomic/mintomic.h>
-=======
->>>>>>> 32b38f6d
 
 #include <util/Index.h>
 #include "AtomicBuffer.h"
